#!/usr/bin/env python3
"""
YouTube Transcript Summarizer

A module that generates AI-powered summaries of YouTube transcripts using OpenAI's API.
Handles both chapter-aware and standard summarization with comprehensive formatting.
"""

import os
import re
import textwrap
from typing import List, Dict, Optional
from openai import OpenAI
try:
    import anthropic
    ANTHROPIC_AVAILABLE = True
except ImportError:
    ANTHROPIC_AVAILABLE = False
    anthropic = None


class TranscriptSummarizer:
    """Handles transcript summarization using OpenAI and Anthropic APIs"""
    
    def __init__(self):
        """Initialize the summarizer with AI clients and configuration"""
        # Load settings from database first, fallback to environment variables
        self._load_settings()
        
        # Client references
        self.client = None
        
        # Initialize clients lazily to avoid proxy conflicts during import
        if self.openai_api_key:
            self._initialize_openai_client()
        if self.anthropic_api_key and ANTHROPIC_AVAILABLE:
            self._initialize_anthropic_client()
    
    def _load_settings(self):
        """Load settings from database with fallbacks to environment variables"""
        try:
            # Import here to avoid circular imports
            from .database_storage import database_storage
            
            # Get database settings
            db_settings = database_storage.get_summarizer_settings()
            
            # API Keys (always from environment for security)
            self.openai_api_key = os.getenv('OPENAI_API_KEY')
            self.openai_client = None
            self.anthropic_api_key = os.getenv('ANTHROPIC_API_KEY')
            self.anthropic_client = None
            
            # Generic settings (from database with fallbacks)
            self.model = db_settings.get('model') or os.getenv('OPENAI_MODEL', 'gpt-4.1')
            self.max_tokens = db_settings.get('max_tokens') or int(os.getenv('OPENAI_MAX_TOKENS', '8192'))
            self.temperature = db_settings.get('temperature') or float(os.getenv('OPENAI_TEMPERATURE', '0.7'))
            self.preferred_provider = db_settings.get('preferred_provider', 'openai')
            
            # Summarization features
            self.enable_chapter_awareness = db_settings.get('enable_chapter_awareness', True)
            self.enable_metadata_inclusion = db_settings.get('enable_metadata_inclusion', True)
            self.enable_clickable_chapters = db_settings.get('enable_clickable_chapters', True)
            
        except Exception as e:
            print(f"Warning: Could not load settings from database, using environment variables: {e}")
            # Fallback to environment variables only
            self.openai_api_key = os.getenv('OPENAI_API_KEY')
            self.openai_client = None
            self.anthropic_api_key = os.getenv('ANTHROPIC_API_KEY')
            self.anthropic_client = None
            
            # Generic fallback settings
            self.model = os.getenv('OPENAI_MODEL', 'gpt-4.1')
            self.max_tokens = int(os.getenv('OPENAI_MAX_TOKENS', '8192'))
            self.temperature = float(os.getenv('OPENAI_TEMPERATURE', '0.7'))
            self.preferred_provider = 'openai'
            
            self.enable_chapter_awareness = True
            self.enable_metadata_inclusion = True
            self.enable_clickable_chapters = True
    
    def _initialize_openai_client(self):
        """Initialize OpenAI client with proper error handling"""
        if self.openai_client is not None:
            return
        
        try:
            self.openai_client = OpenAI(api_key=self.openai_api_key)
            # Legacy compatibility
            self.client = self.openai_client
            print("OpenAI client initialized successfully")
        except Exception as e:
            print(f"Warning: Failed to initialize OpenAI client: {e}")
            self.openai_client = None
    
    def _initialize_anthropic_client(self):
        """Initialize Anthropic client with proper error handling"""
        if self.anthropic_client is not None or not ANTHROPIC_AVAILABLE:
            return
        
        try:
            self.anthropic_client = anthropic.Anthropic(api_key=self.anthropic_api_key)
            print("Anthropic client initialized successfully")
        except Exception as e:
            print(f"Warning: Failed to initialize Anthropic client: {e}")
            self.anthropic_client = None
    
    def _initialize_client(self):
        """Initialize OpenAI client with proper error handling (legacy compatibility)"""
        self._initialize_openai_client()
    
    def is_configured(self, provider: str = 'openai') -> bool:
        """Check if the summarizer is properly configured for a specific provider"""
        if provider == 'openai':
            return self.openai_api_key is not None and self.openai_client is not None
        elif provider == 'anthropic':
            return (self.anthropic_api_key is not None and 
                   self.anthropic_client is not None and 
                   ANTHROPIC_AVAILABLE)
        else:
            # Default to OpenAI check
            return self.openai_api_key is not None and self.openai_client is not None
    
    def get_available_models(self) -> Dict[str, List[str]]:
        """Get list of available models by provider"""
        models = {}
        
        if self.is_configured('openai'):
            models['openai'] = ['gpt-4.1', 'gpt-4.1-mini', 'gpt-3.5-turbo']
        
        if self.is_configured('anthropic'):
            models['anthropic'] = [
                'claude-sonnet-4-20250514',
                'claude-3-5-sonnet-20241022'
            ]
        
        return models
    
    def format_text_for_readability(self, text: str) -> str:
        """Format text for better readability"""
        # Split text into lines
        lines = text.split('\n')
        formatted_lines = []
        
        for line in lines:
            line = line.strip()
            if not line:
                formatted_lines.append('')
                continue
            
            # Handle list items
            if line.startswith(('- ', '* ', '1. ', '2. ', '3. ')):
                formatted_lines.append(line)
            # Handle headers (markdown style)
            elif line.startswith('#'):
                formatted_lines.append(line)
            # Wrap long paragraphs
            else:
                wrapped = textwrap.fill(line, width=80, 
                                      break_long_words=False, 
                                      break_on_hyphens=False)
                formatted_lines.append(wrapped)
        
        return '\n'.join(formatted_lines)
    
    def create_summary_prompt(self, transcript_content: str, chapters: Optional[List[Dict]] = None, custom_prompt: Optional[str] = None) -> str:
        """Create a detailed prompt for summarization with enhanced chapter integration"""
        
        # If custom prompt is provided, use it instead of the default
        if custom_prompt:
            # Append transcript content to custom prompt
            return f"{custom_prompt}\n\nPlease analyze this transcript:\n\n{transcript_content}"
        if chapters and len(chapters) > 1:
            # Enhanced prompt for videos with chapters - deeply integrate chapter structure
            chapter_info = "\n".join([f"- {ch.get('title', 'Chapter')} (starts at {self._format_timestamp(ch.get('time', 0))})" for ch in chapters])
            
            # Create chapter-specific content extraction
            chapter_content_prompts = []
            for i, chapter in enumerate(chapters):
                chapter_title = chapter.get('title', f'Chapter {i+1}')
                chapter_time = self._format_timestamp(chapter.get('time', 0))
                chapter_content_prompts.append(f"### {chapter_title} ({chapter_time})\nSummarize the key points, insights, and actionable advice from this chapter specifically.")
            
            chapter_summaries_section = "\n\n".join(chapter_content_prompts)
            
            prompt = f"""Please provide a comprehensive summary of this YouTube video transcript. This video has {len(chapters)} chapters with distinct topics. Please structure your response to deeply utilize the chapter organization.

## Overview
Provide a brief 2-3 sentence overview of what this video covers and how the chapters connect to tell a complete story.

## Chapter-by-Chapter Deep Dive
For each chapter below, provide a detailed summary focusing on:
- Core concepts and main points
- Key insights and takeaways specific to that chapter
- Actionable strategies or advice mentioned
- Important examples, statistics, or case studies
- How this chapter connects to the overall video theme

{chapter_summaries_section}

## Cross-Chapter Synthesis
Identify themes, concepts, or strategies that appear across multiple chapters and how they build upon each other.

Based on the chapter structure, outline how the video guides viewers through a learning journey from start to finish.

Highlight the most important points from across all chapters, noting which chapters they come from.

## Actionable Strategies by Chapter
Organize practical advice and strategies by their respective chapters for easy reference.

List any warnings or pitfalls mentioned, noting which chapters discuss them.

Any resources, tools, or next steps mentioned, organized by chapter when relevant.

Chapter structure for reference:
{chapter_info}

IMPORTANT: Use the chapter timestamps to understand the flow and organization of content. When mentioning insights or advice, reference the specific chapter it comes from to help readers navigate back to the source material.

Please analyze this transcript:

{transcript_content}"""
        else:
            # Standard prompt for videos without chapters or with only one chapter
            prompt = f"""Please provide a comprehensive summary of this YouTube video transcript. Structure your response in the following format:

## Overview
Brief 2-3 sentence summary of the video content.

## Main Topics Covered
List the primary themes and subjects discussed in the video.

## Key Takeaways & Insights
Extract the most important points, conclusions, and insights from the video.

## Actionable Strategies
List practical advice, steps, or strategies that viewers can implement.

## Specific Details & Examples
Include important statistics, case studies, examples, or specific details mentioned.

## Warnings & Common Mistakes
Note any pitfalls, warnings, or common mistakes discussed.

## Resources & Next Steps
List any resources, tools, or next steps mentioned for further learning.

Please analyze this transcript:

{transcript_content}"""
            
            if chapters:
                chapter_info = "\n".join([f"- {ch.get('title', 'Chapter')} (starts at {self._format_timestamp(ch.get('time', 0))})" for ch in chapters])
                prompt += f"\n\nChapter structure:\n{chapter_info}\n"
        
        return prompt
    
    def summarize_with_anthropic(self, transcript_content: str, chapters: Optional[List[Dict]] = None, video_id: str = None, video_info: Optional[Dict] = None, model: str = None, custom_prompt: str = None) -> str:
        """Generate summary using Anthropic's Claude API with enhanced chapter integration"""
        if not self.is_configured('anthropic'):
            raise Exception("Anthropic client not configured properly")
        
<<<<<<< HEAD
        # Use provided model or default
        model_to_use = model or self.anthropic_model
        print(f"Anthropic API call using model: {model_to_use}")
=======
        # Use provided model or default from database settings
        model_to_use = model or self.model
>>>>>>> 288c3315
        
        # Enhanced processing for chapter-based content (if enabled in settings)
        if (self.enable_chapter_awareness and chapters and len(chapters) > 1 and not custom_prompt):
            # Parse transcript content and organize by chapters
            chapter_organized_content = self._organize_transcript_by_chapters_for_ai(transcript_content, chapters)
            prompt = self.create_summary_prompt(chapter_organized_content, chapters, custom_prompt)
        else:
            # Use basic summarization without chapter organization
            chapters_to_use = chapters if self.enable_chapter_awareness else None
            prompt = self.create_summary_prompt(transcript_content, chapters_to_use, custom_prompt)
        
        try:
            # Enhanced system prompt based on chapter awareness setting
            if self.enable_chapter_awareness and chapters:
                system_prompt = "You are a helpful assistant that creates clear, comprehensive summaries of educational video transcripts. When chapters are present, you excel at analyzing how content flows between chapters and identifying progressive learning patterns. Focus on extracting key insights, actionable advice, and important details while maintaining readability and respecting the chapter structure."
            else:
                system_prompt = "You are a helpful assistant that creates clear, comprehensive summaries of educational video transcripts. Focus on extracting key insights, actionable advice, and important details while maintaining readability and creating a well-structured summary."
            
            response = self.anthropic_client.messages.create(
                model=model_to_use,
                max_tokens=self.max_tokens,
                temperature=self.temperature,
                system=system_prompt,
                messages=[
                    {"role": "user", "content": prompt}
                ]
            )
            
            summary = response.content[0].text
            
            # Post-process summary with additional formatting
            summary = self._post_process_summary(summary, chapters, video_id, video_info)
            
            return summary
            
        except Exception as e:
            print(f"Error during Anthropic summarization: {e}")
            raise Exception(f"Failed to generate summary with Anthropic: {str(e)}")

    def summarize_with_openai(self, transcript_content: str, chapters: Optional[List[Dict]] = None, video_id: str = None, video_info: Optional[Dict] = None, model: str = None, custom_prompt: str = None) -> str:
        """Generate summary using OpenAI's chat completion API with enhanced chapter integration"""
        if not self.is_configured():
            raise Exception("OpenAI client not configured properly")
        
        # Use provided model or default from database settings
        model_to_use = model or self.model
        
        # Enhanced processing for chapter-based content (if enabled in settings)
        if (self.enable_chapter_awareness and chapters and len(chapters) > 1 and not custom_prompt):
            # Parse transcript content and organize by chapters
            chapter_organized_content = self._organize_transcript_by_chapters_for_ai(transcript_content, chapters)
            prompt = self.create_summary_prompt(chapter_organized_content, chapters, custom_prompt)
        else:
            # Use basic summarization without chapter organization
            chapters_to_use = chapters if self.enable_chapter_awareness else None
            prompt = self.create_summary_prompt(transcript_content, chapters_to_use, custom_prompt)
        
        try:
            # Enhanced system prompt based on chapter awareness setting
            if self.enable_chapter_awareness and chapters:
                system_prompt = "You are a helpful assistant that creates clear, comprehensive summaries of educational video transcripts. When chapters are present, you excel at analyzing how content flows between chapters and identifying progressive learning patterns. Focus on extracting key insights, actionable advice, and important details while maintaining readability and respecting the chapter structure."
            else:
                system_prompt = "You are a helpful assistant that creates clear, comprehensive summaries of educational video transcripts. Focus on extracting key insights, actionable advice, and important details while maintaining readability and creating a well-structured summary."
            
            # Use the specified model or fallback to default
            selected_model = model if model else self.model
            print(f"OpenAI API call using model: {selected_model}")
            
            response = self.client.chat.completions.create(
<<<<<<< HEAD
                model=selected_model,
=======
                model=model_to_use,
>>>>>>> 288c3315
                messages=[
                    {"role": "system", "content": system_prompt},
                    {"role": "user", "content": prompt}
                ],
                temperature=self.temperature,
                max_tokens=self.max_tokens
            )
            
            summary = response.choices[0].message.content
            
            # Post-process summary with additional formatting
            summary = self._post_process_summary(summary, chapters, video_id, video_info)
            
            return summary
            
        except Exception as e:
            print(f"Error during OpenAI summarization: {e}")
            raise Exception(f"Failed to generate summary: {str(e)}")
    
    def summarize_with_model(self, transcript_content: str, model: str, chapters: Optional[List[Dict]] = None, video_id: str = None, video_info: Optional[Dict] = None, custom_prompt: str = None) -> str:
        """Generate summary using specified model (either OpenAI or Anthropic)"""
        # Determine provider from model name
        if model.startswith('claude') or model.startswith('anthropic'):
            return self.summarize_with_anthropic(transcript_content, chapters, video_id, video_info, model, custom_prompt)
        elif model.startswith('gpt') or model.startswith('openai'):
            return self.summarize_with_openai(transcript_content, chapters, video_id, video_info, model, custom_prompt)
        else:
            # Try to detect provider from available models
            available_models = self.get_available_models()
            for provider, model_list in available_models.items():
                if model in model_list:
                    if provider == 'anthropic':
                        return self.summarize_with_anthropic(transcript_content, chapters, video_id, video_info, model, custom_prompt)
                    elif provider == 'openai':
                        return self.summarize_with_openai(transcript_content, chapters, video_id, video_info, model, custom_prompt)
            
            # Fallback to OpenAI if model not found
            raise Exception(f"Unknown model: {model}. Available models: {available_models}")
    
<<<<<<< HEAD
    def chat_with_context(self, message: str, context: str, model: str = None) -> str:
        """Chat method for conversational AI responses with context"""
        # Use the same underlying method but format as a chat response
        combined_prompt = f"{context}\n\nUser: {message}\n\nAssistant:"
        
        # Use the model-specific summarization method
        return self.summarize_with_model(
            transcript_content=combined_prompt,
            model=model,
            chapters=None,
            custom_prompt="You are a helpful AI assistant. Respond directly to the user's question using the provided context. Be conversational and helpful."
        )
=======
    def summarize_with_preferred_provider(self, transcript_content: str, chapters: Optional[List[Dict]] = None, video_id: str = None, video_info: Optional[Dict] = None, custom_prompt: str = None) -> str:
        """Generate summary using the preferred provider from settings"""
        print(f"Preferred provider: {self.preferred_provider}")
        print(f"OpenAI configured: {self.is_configured('openai')}")
        print(f"Anthropic configured: {self.is_configured('anthropic')}")
        
        if self.preferred_provider == 'anthropic' and self.is_configured('anthropic'):
            print("Using Anthropic API for summarization")
            return self.summarize_with_anthropic(transcript_content, chapters, video_id, video_info, None, custom_prompt)
        elif self.preferred_provider == 'openai' and self.is_configured('openai'):
            print("Using OpenAI API for summarization")
            return self.summarize_with_openai(transcript_content, chapters, video_id, video_info, None, custom_prompt)
        else:
            # Fallback logic
            print(f"Preferred provider '{self.preferred_provider}' not available, using fallback")
            if self.is_configured('openai'):
                print("Falling back to OpenAI")
                return self.summarize_with_openai(transcript_content, chapters, video_id, video_info, None, custom_prompt)
            elif self.is_configured('anthropic'):
                print("Falling back to Anthropic")
                return self.summarize_with_anthropic(transcript_content, chapters, video_id, video_info, None, custom_prompt)
            else:
                raise Exception("No AI provider is properly configured")
>>>>>>> 288c3315
    
    def _post_process_summary(self, summary: str, chapters: Optional[List[Dict]] = None, video_id: str = None, video_info: Optional[Dict] = None) -> str:
        """Post-process the generated summary with additional formatting"""
        # Add prefix sections if available (based on settings)
        prefix_sections = []
        
        # Add clickable chapters section if enabled in settings and data is available
        if (self.enable_clickable_chapters and chapters and video_id):
            chapters_section = self._create_clickable_chapters_section(chapters, video_id)
            prefix_sections.append(chapters_section)
        
        # Add video metadata section if enabled in settings and data is available
        if (self.enable_metadata_inclusion and video_info):
            metadata_section = self._create_metadata_section(video_info)
            prefix_sections.append(metadata_section)
        
        # Combine prefix sections with summary
        if prefix_sections:
            return "\n\n".join(prefix_sections) + "\n\n" + summary
        
        return summary
    
    def _create_clickable_chapters_section(self, chapters: List[Dict], video_id: str) -> str:
        """Create a clickable chapters section for the summary"""
        chapters_html = "📚 **Video Chapters** ({} chapters):\n\n".format(len(chapters))
        
        for chapter in chapters:
            title = chapter.get('title', 'Chapter')
            time_seconds = chapter.get('time', 0)
            timestamp = self._format_timestamp(time_seconds)
            
            # Create YouTube URL with timestamp
            youtube_url = f"https://www.youtube.com/watch?v={video_id}&t={int(time_seconds)}s"
            
            chapters_html += f"• [{title}]({youtube_url}) - {timestamp}\n"
        
        return chapters_html
    
    def _create_metadata_section(self, video_info: Dict) -> str:
        """Create a metadata section for the summary"""
        metadata = "📹 **Video Information**:\n\n"
        
        if video_info.get('title'):
            metadata += f"**Title**: {video_info['title']}\n"
        
        if video_info.get('channel_name'):
            metadata += f"**Channel**: {video_info['channel_name']}\n"
        
        if video_info.get('duration'):
            duration_formatted = self._format_timestamp(video_info['duration'])
            metadata += f"**Duration**: {duration_formatted}\n"
        
        if video_info.get('view_count'):
            metadata += f"**Views**: {video_info['view_count']:,}\n"
        
        return metadata
    
    def _organize_transcript_by_chapters_for_ai(self, transcript_content: str, chapters: List[Dict]) -> str:
        """Organize transcript content by chapters for AI processing"""
        if not chapters:
            return transcript_content
        
        # Parse transcript content to extract timing information
        lines = transcript_content.split('\n')
        timed_entries = []
        
        for line in lines:
            # Look for timestamp patterns [MM:SS] or [HH:MM:SS]
            timestamp_match = re.search(r'\[(\d{1,2}:\d{2}(?::\d{2})?)\]', line)
            if timestamp_match:
                timestamp_str = timestamp_match.group(1)
                time_seconds = self._parse_timestamp_to_seconds(timestamp_str)
                text = line.replace(timestamp_match.group(0), '').strip()
                timed_entries.append({
                    'time': time_seconds,
                    'text': text
                })
        
        if not timed_entries:
            return transcript_content
        
        # Organize entries by chapters
        organized_content = ""
        
        for i, chapter in enumerate(chapters):
            chapter_start = chapter.get('time', 0)
            chapter_end = chapters[i + 1].get('time', float('inf')) if i + 1 < len(chapters) else float('inf')
            
            # Filter entries for this chapter
            chapter_entries = [
                entry for entry in timed_entries
                if chapter_start <= entry['time'] < chapter_end
            ]
            
            if chapter_entries:
                chapter_title = chapter.get('title', f'Chapter {i + 1}')
                chapter_time = self._format_timestamp(chapter_start)
                organized_content += f"\n=== {chapter_title} (starts at {chapter_time}) ===\n"
                
                # Add chapter content
                for entry in chapter_entries:
                    formatted_time = self._format_timestamp(entry['time'])
                    organized_content += f"[{formatted_time}] {entry['text']}\n"
        
        return organized_content if organized_content else transcript_content
    
    def _parse_timestamp_to_seconds(self, timestamp_str: str) -> int:
        """Parse timestamp string to seconds"""
        parts = timestamp_str.split(':')
        if len(parts) == 2:  # MM:SS
            minutes, seconds = map(int, parts)
            return minutes * 60 + seconds
        elif len(parts) == 3:  # HH:MM:SS
            hours, minutes, seconds = map(int, parts)
            return hours * 3600 + minutes * 60 + seconds
        else:
            return 0
    
    def _format_timestamp(self, seconds) -> str:
        """Format seconds into readable timestamp"""
        # Convert to int to handle both int and float inputs
        seconds = int(seconds) if seconds is not None else 0
        
        hours = seconds // 3600
        minutes = (seconds % 3600) // 60
        seconds = seconds % 60
        
        if hours > 0:
            return f"{hours:02d}:{minutes:02d}:{seconds:02d}"
        else:
            return f"{minutes:02d}:{seconds:02d}"
    
    def summarize_transcript(self, transcript: List[Dict]) -> str:
        """
        Legacy method for backward compatibility
        Summarize a transcript without chapter information
        """
        # Convert transcript list to text format
        transcript_text = "\n".join([
            f"[{entry.get('formatted_time', '00:00')}] {entry.get('text', '')}" 
            for entry in transcript
        ])
        
        return self.summarize_with_openai(transcript_text)


# Global summarizer instance
summarizer = TranscriptSummarizer()


def summarize_transcript_with_chapters(transcript_content: str, chapters: Optional[List[Dict]] = None, video_id: str = None, video_info: Optional[Dict] = None, custom_prompt: str = None) -> str:
    """
    Convenience function to summarize transcript using the global summarizer
    
    Args:
        transcript_content: Formatted transcript content
        chapters: List of chapter dictionaries (optional)
        video_id: YouTube video ID (optional)
        video_info: Video metadata (optional)
        custom_prompt: Custom prompt to use instead of default (optional)
        
    Returns:
        Generated summary text
    """
    return summarizer.summarize_with_preferred_provider(transcript_content, chapters, video_id, video_info, custom_prompt)


def summarize_transcript_simple(transcript: List[Dict]) -> str:
    """
    Convenience function for simple transcript summarization
    
    Args:
        transcript: List of transcript entries
        
    Returns:
        Generated summary text
    """
    return summarizer.summarize_transcript(transcript)<|MERGE_RESOLUTION|>--- conflicted
+++ resolved
@@ -261,14 +261,9 @@
         if not self.is_configured('anthropic'):
             raise Exception("Anthropic client not configured properly")
         
-<<<<<<< HEAD
-        # Use provided model or default
-        model_to_use = model or self.anthropic_model
-        print(f"Anthropic API call using model: {model_to_use}")
-=======
         # Use provided model or default from database settings
         model_to_use = model or self.model
->>>>>>> 288c3315
+        print(f"Anthropic API call using model: {model_to_use}")
         
         # Enhanced processing for chapter-based content (if enabled in settings)
         if (self.enable_chapter_awareness and chapters and len(chapters) > 1 and not custom_prompt):
@@ -333,16 +328,12 @@
             else:
                 system_prompt = "You are a helpful assistant that creates clear, comprehensive summaries of educational video transcripts. Focus on extracting key insights, actionable advice, and important details while maintaining readability and creating a well-structured summary."
             
-            # Use the specified model or fallback to default
-            selected_model = model if model else self.model
-            print(f"OpenAI API call using model: {selected_model}")
+            # Use provided model or default from database settings
+            model_to_use = model or self.model
+            print(f"OpenAI API call using model: {model_to_use}")
             
             response = self.client.chat.completions.create(
-<<<<<<< HEAD
-                model=selected_model,
-=======
                 model=model_to_use,
->>>>>>> 288c3315
                 messages=[
                     {"role": "system", "content": system_prompt},
                     {"role": "user", "content": prompt}
@@ -382,7 +373,6 @@
             # Fallback to OpenAI if model not found
             raise Exception(f"Unknown model: {model}. Available models: {available_models}")
     
-<<<<<<< HEAD
     def chat_with_context(self, message: str, context: str, model: str = None) -> str:
         """Chat method for conversational AI responses with context"""
         # Use the same underlying method but format as a chat response
@@ -395,7 +385,7 @@
             chapters=None,
             custom_prompt="You are a helpful AI assistant. Respond directly to the user's question using the provided context. Be conversational and helpful."
         )
-=======
+    
     def summarize_with_preferred_provider(self, transcript_content: str, chapters: Optional[List[Dict]] = None, video_id: str = None, video_info: Optional[Dict] = None, custom_prompt: str = None) -> str:
         """Generate summary using the preferred provider from settings"""
         print(f"Preferred provider: {self.preferred_provider}")
@@ -419,7 +409,6 @@
                 return self.summarize_with_anthropic(transcript_content, chapters, video_id, video_info, None, custom_prompt)
             else:
                 raise Exception("No AI provider is properly configured")
->>>>>>> 288c3315
     
     def _post_process_summary(self, summary: str, chapters: Optional[List[Dict]] = None, video_id: str = None, video_info: Optional[Dict] = None) -> str:
         """Post-process the generated summary with additional formatting"""
