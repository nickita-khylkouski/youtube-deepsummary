--- conflicted
+++ resolved
@@ -25,12 +25,9 @@
       "Bash(curl:*)",
       "Bash(unzip:*)",
       "Bash(true)",
-<<<<<<< HEAD
       "Bash(git fetch:*)",
-      "Bash(git merge:*)"
-=======
+      "Bash(git merge:*)",
       "Bash(printenv)"
->>>>>>> 90080a28
     ],
     "deny": []
   }
